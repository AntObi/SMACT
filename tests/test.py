#!/usr/bin/env python

import unittest
from smact.properties.compound_electroneg import compound_electroneg
<<<<<<< HEAD
import smact.smact_core as smact_core
from smact.smact_builder import wurtzite
from smact.smact_lattice import *
import copy
import os
=======
import smact.core
>>>>>>> b7938ee7

class TestSequenceFunctions(unittest.TestCase):

    def setUp(self):
        pass

    def test_Element_class_Pt(self):
        Pt = smact.core.Element('Pt')
        self.assertEqual(Pt.name,'Platinum')
        self.assertEqual(Pt.ionpot,8.9588)

#TODO(AJJ): Implement warnings in a testable way. Have a Pu testcase.
    
    def test_compound_eneg_brass(self):
        self.assertEqual(compound_electroneg(
            elements=["Cu","Zn"], stoichs=[0.5, 0.5]),
            4.5878238674779128)

    def test_builder_ZnS(self):
	ZnS = wurtzite(['Zn','S'])
	self.assertEqual(round(ZnS.positions[0,0],2),1.5)
	self.assertEqual(round(ZnS.positions[1,1],2),1.73)
	self.assertEqual(round(ZnS.positions[2,2],2),3.75)
	self.assertEqual(round(ZnS.cell[0,0],2),3.0)
	self.assertEqual(round(ZnS.cell[1,0],2),-1.5)

    def test_compound_library(self):
        """A compound test, this covers builder, oxidation_data and the possible_compositions functions"""
        this_directory = os.path.dirname(__file__)
        if this_directory:
            this_directory = this_directory + '/'
        smact_directory = this_directory + '../smact/'

# Generate a dictionary elements, form the dataset oxidationstates.data
# Dictionary contains elements and their oxidation states
# Reduce the regions of the periodic table to visit, by using search_space
        search_space = {'Ti','O-','Sn','F-','C','Sr','Mg','Cu','Li','S','Si','Ge'}
# Get the list of possible constituant elements
        elements = {}
        f = open(smact_directory + 'data/oxidationstates.data','r')
        lines = f.readlines()
        f.close()
        for line in lines:
            inp = line.split()
            for item in search_space:
                if inp[0].startswith(item):
                    key = inp[0]
                    elements[key] = inp[1]

# Generate list of compositions which satisfy charge neutrality
        perovskite = Lattice(["A","B","C"],[1,1,3],[[1,2],[2,3,4],[-1,-2]])
        perovskite_compositions = possible_compositions(perovskite, elements)
        self.assertEqual(perovskite_compositions[3][2],'C-2')
        self.assertEqual(perovskite_compositions[12][2],'S-2')
        self.assertEqual(perovskite_compositions[20][1],'Ge4')
        self.assertEqual(perovskite_compositions[32][0],'S2')
#--------------------------------------------------------------------------------------------------------

if __name__ == '__main__':
    unittest.main()<|MERGE_RESOLUTION|>--- conflicted
+++ resolved
@@ -2,15 +2,11 @@
 
 import unittest
 from smact.properties.compound_electroneg import compound_electroneg
-<<<<<<< HEAD
-import smact.smact_core as smact_core
-from smact.smact_builder import wurtzite
-from smact.smact_lattice import *
+from smact.builder import wurtzite
+from smact.lattice import *
 import copy
 import os
-=======
 import smact.core
->>>>>>> b7938ee7
 
 class TestSequenceFunctions(unittest.TestCase):
 
