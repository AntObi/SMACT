#!/usr/bin/env python

################################################################################
#  Copyright Adam J. Jackson, Daniel Davies (2013)                             #
#                                                                              #
#  This file is part of SMACT: smact_core.py is free software: you can         #
#  redistribute it and/or modify it under the terms of the GNU General Public  #
#  License as published by the Free Software Foundation, either version 3 of   #
#  the License, or (at your option) any later version.                         #
#  This program is distributed in the hope that it will be useful, but WITHOUT #
#  ANY WARRANTY; without even the implied warranty of MERCHANTABILITY or       #
#  FITNESS FOR A PARTICULAR PURPOSE.  See the GNU General Public License for   #
#  more details.                                                               #
#  You should have received a copy of the GNU General Public License along with#
#  this program.  If not, see <http://www.gnu.org/licenses/>.                  #
################################################################################

"""
Core classes and functions for SMACT
"""
import os # get correct path for datafiles when called from another directory
smact_directory = os.path.dirname(__file__)
# Append a trailing slash to make coherent directory name - this would select the
# root directory in the case of no prefix, so we need to check
if smact_directory:
    smact_directory = smact_directory + '/'

class Element(object):
    """Class providing standard chemical data for elements."""
    def __init__(self, symbol):
        """
        Collection of standard elemental properties for given element.
        Data is drawn from "data/element.txt", part of the Open Babel package.
        element = element('Symbol')

        Attributes:
                
            Element.symbol: Elemental symbol used to retrieve data

            Element.name: Full name of element

            Element.covalent_radius: Covalent radius in AA (1.6 if unknown)
                
            Element.vdw_radius: van der Waals radius in AA (2.0 if unknown)

            Element.pauling_eneg: Pauling electronegativity (0.0 if unknown)

            Element.ionpot: Ionisation potential in eV (0.0 if unknown)

            Element.e_affinity: Electron affinity in eV (0.0 if unknown)

            Element.eig: Electron eigenvalue (units unknown)
            N.B. For Cu, Au and Ag this defaults to d-orbital.
            TODO(DD): implement a way to select the desired orbital

        Raises:
            NameError: Element not found in element.txt
            Warning: Element not found in Eigenvalues.csv
            
        """
        # Import general data from Openbabel-derived data table:
        # Import whole file
        with open(smact_directory + '/data/element.txt','r') as f:
            data = f.readlines()
        # Iterate through data file, ignoring comments and checking line against symbol
        for line in data:
            if not line.startswith('#'):
                l = line.split()
                if (l[1] == symbol):
                    elementdata = l
                    break
        # If the for loop exits without breaking, the element was not found. Report error:
        else:  
            raise NameError('Element {0} not found in element.txt'.format(symbol))
        
        # Set attributes
        self.symbol=          str(symbol)
        self.name=            str(elementdata[14])
        self.covalent_radius= float(elementdata[3])
        self.vdw_radius=      float(elementdata[5])
        self.pauling_eneg=    float(elementdata[8])
        self.ionpot=          float(elementdata[9])
        self.e_affinity =     float(elementdata[10])

<<<<<<< HEAD
        # Load p-eigenvalue data from data table by iterating through CSV file
        with open('data/Eigenvalues.csv','r') as f:            
=======
        # Load eigenvalue data from data table by iterating through CSV file
        with open(smact_directory + '/data/Eigenvalues.csv','r') as f:            
>>>>>>> 9884ddce
            while True:
                l=f.readline()
                if l.split(",")[0] == symbol:
                    self.eig = float(l.split(",")[1])
                    break
                # Check for end of file
                elif not l:
                    print 'WARNING: Element {0} not found in Eigenvalues.csv'.format(symbol)
                    self.eig = False
                    break

	# Load s-eigenvalue data from data table by iterating through CSV file
	with open('data/Eigenvalues_s.csv','r') as f:
            while True:
                l=f.readline()
                if l.split(",")[0] == symbol:
                    self.eig_s = float(l.split(",")[1])
                    break
                # Check for end of file
                elif not l:
                    print 'WARNING: Element {0} not found in Eigenvalues_s.csv'.format(symbol)
                    self.eig_s = False
                    break

	# Load ionic radii data from data table by iterating through CSV file
        with open('data/ionic_radii.csv','r') as f:
            while True:
                l=f.readline()
                if l.split(",")[0] == symbol:
                    self.ionic = float(l.split(",")[1])
                    break
                # Check for end of file
                elif not l:
                    print 'WARNING: Element {0} not found in ionic_radii.csv'.format(symbol)
                    self.ionic = False
                    break

#------------------------------------------------------------------------------------------
def are_eq(A,B,tolerance=1e-4):
    """Check two arrays for tolearnce [1,2,3]==[1,2,3]; but [1,3,2]!=[1,2,3]
        Args:
        A/B: arrays
        tolerance: numberical precision for equality condidtion
        Returns:
        True/Flase
    """
    are_eq = True
    if len(A) != len(B):
        are_eq = False
    else:
        i = 0
        while i < len(A):
            if abs(A[i] - B[i]) > tolerance:
                are_eq = False
            i = i + 1
    return are_eq
#------------------------------------------------------------------------------------------
def lattices_are_same(lattice1, lattice2):
    """Checks for the equivalence of two lattices
    	Args:
	lattice1,lattice2 : ASE crystal class
	Returns:
	lattices_are_same : boolean 
	"""
    lattices_are_same = False
    i = 0
    for site1 in lattice1:
        for site2 in lattice2:
            if site1.symbol == site2.symbol:
                if are_eq(site1.position, site2.position):
                    i += 1
    if i == len(lattice1):
        lattices_are_same = True
    return lattices_are_same

#------------------------------------------------------------------------------------------<|MERGE_RESOLUTION|>--- conflicted
+++ resolved
@@ -82,13 +82,9 @@
         self.ionpot=          float(elementdata[9])
         self.e_affinity =     float(elementdata[10])
 
-<<<<<<< HEAD
-        # Load p-eigenvalue data from data table by iterating through CSV file
-        with open('data/Eigenvalues.csv','r') as f:            
-=======
         # Load eigenvalue data from data table by iterating through CSV file
         with open(smact_directory + '/data/Eigenvalues.csv','r') as f:            
->>>>>>> 9884ddce
+
             while True:
                 l=f.readline()
                 if l.split(",")[0] == symbol:
