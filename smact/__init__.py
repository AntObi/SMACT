--- conflicted
+++ resolved
@@ -113,13 +113,8 @@
             ('e_affinity', dataset['e_affinity']),
             ('eig', dataset['p_eig']),
             ('eig_s', dataset['s_eig']),
-<<<<<<< HEAD
             ('HHI_p', HHI_scores[0]),
             ('HHI_R', HHI_scores[1]),
-=======
-            ('HHI_p', HHIR_scores[0]),
-            ('HHI_R', HHIR_scores[1]),
->>>>>>> 3e4c583b
             ('ionpot', dataset['ion_pot']),
             ('mass', dataset['Mass']),
             ('name', dataset['Name']),
@@ -360,64 +355,4 @@
     allowed_ratios = [x for x in neutral_ratios_iter(oxidations,
                                                         stoichs=stoichs,
                                                         threshold=threshold)]
-    return (len(allowed_ratios) > 0, allowed_ratios)
-
-<<<<<<< HEAD
-
-def pauling_test(symbols, ox, paul, repeat_anions=True, repeat_cations=True, threshold=0.0):
-    """ Check if a combination of ions makes chemical sense,
-        (i.e. positive ions should be of lower Pauling electronegativity)
-
-    Args:
-        ox (list):  oxidation states of the compound
-        paul (list): the corresponding  Pauling electronegativities
-            of the elements in the compound
-        threshold (float): a tolerance for the allowed deviation from
-            the Pauling criterion
-	repeat_anions : boolean, allow an anion to repeat in different oxidation
-        states in the same compound.
-	repeat_cations : as above, but for cations.
-        symbols : list of the chemical symbols of each site.
-
-    Returns:
-        makes_sense (bool):
-            True if positive ions have lower
-            electronegativity than negative ions
-
-    """
-    positive = []
-    negative = []
-    pos_ele = []
-    neg_ele = []
-    for i, state in enumerate(ox):
-        if state > 0:
-            if repeat_cations:
-                positive.append(paul[i])
-            elif symbols[i] in pos_ele: # Reject materials where the same
-                                        # cation occupies two sites.
-                return False
-            else:
-                positive.append(paul[i])
-                pos_ele.append(symbols[i])
-
-        if state < 0:
-            if repeat_anions:
-                negative.append(paul[i])
-            elif symbols[i] in neg_ele: # Reject materials where the same
-                                        # anion occupies two sites.
-                return False
-            else:
-                negative.append(paul[i])
-                neg_ele.append(symbols[i])
-
-
-    if len(positive) == 0 or len(negative) == 0:
-        return False
-    if max(positive) == min(negative):
-        return False
-    if max(positive) - min(negative) > threshold:
-        return False
-    else:
-        return True
-=======
->>>>>>> 3e4c583b
+    return (len(allowed_ratios) > 0, allowed_ratios)