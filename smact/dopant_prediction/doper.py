### This Jupyter notebook creates ntype ptype possiblie dopants for input species
### using SMACT structure prediction
### Working with Kieth from SCIML and Anthony

###Doper ver 2

# Now 'Doper' can generate possible n-type p-type dopants for multicomponent materials (i.e. Ternary, Quaternary etc).
# Can plot the result of doping search within a single step
# """ex) test= Doper(('Cu1+','Zn2+','Ge4+','S2-'))
#         test.get_dopants(num_dopants = 10, plot_heatmap = True)"""


from typing import List, Tuple

from pymatgen.util import plotting

import smact
from smact.structure_prediction import mutation, utilities


class Doper:
    """
    A class to search for n & p type dopants
    Methods: get_dopants, plot_dopants
<<<<<<< HEAD

    Attributes:
        original_species: A tuple which describes the constituent species of a material. For example:

            >>> test= Doper(("Zn2+","S2-"))
            >>> test.original_species
                ('Zn2+','S2-')

    """

    def __init__(self, original_species: Tuple[str, ...], filepath: str = None):
        """
        Intialise the `Doper` class with a tuple of species
=======

    Attributes:
        original_species: A tuple which describes the constituent species of a material. For example:

            >>> test= Doper(('Cu1+','Zn2+','Ge4+','S2-'))
            >>> test.original_species
                ('Cu1+','Zn2+','Ge4+','S2-')

    """

    def __init__(self, original_species: Tuple[str, ...]):
        """
        Intialise the `Doper` class with a tuple of species

        Args:
            original_species: See :class:`~.Doper`.

        """
        self.original_species = original_species

    def _get_cation_dopants(
        self, element_objects: List[smact.Element], cations: List[str]
    ):
        poss_n_type_cat = []
        poss_p_type_cat = []

        for element in element_objects:
            # [-2, -1, 0, +1, +2]
            oxi_state = element.oxidation_states
            el_symbol = element.symbol
            for state in oxi_state:
                for cation in cations:
                    _, charge = utilities.parse_spec(cation)
                    if state > charge:
                        poss_n_type_cat.append(
                            utilities.unparse_spec((el_symbol, state))
                        )
                    elif state < charge and state > 0:
                        poss_p_type_cat.append(
                            utilities.unparse_spec((el_symbol, state))
                        )

        return poss_n_type_cat, poss_p_type_cat

    def _get_anion_dopants(
        self, element_objects: List[smact.Element], anions: List[str]
    ):
        poss_n_type_an = []
        poss_p_type_an = []

        for element in element_objects:
            oxi_state = element.oxidation_states
            el_symbol = element.symbol
            for state in oxi_state:
                for anion in anions:
                    _, charge = utilities.parse_spec(anion)
                    if state > charge and state < 0:
                        poss_n_type_an.append(
                            utilities.unparse_spec((el_symbol, state))
                        )
                    elif state < charge:
                        poss_p_type_an.append(
                            utilities.unparse_spec((el_symbol, state))
                        )
        return poss_n_type_an, poss_p_type_an

    def _plot_dopants(self, results: dict):
        """
        Uses pymatgen plotting utilities to plot the results of doping search
        """
        for key, val in results.items():
            dict_results = {utilities.parse_spec(x)[0]: y for x, y in val}
            plotting.periodic_table_heatmap(
                elemental_data=dict_results,
                cmap="rainbow",
                blank_color="gainsboro",
                edge_color="white",
            )
>>>>>>> 1636b30e

    def get_dopants(
        self,
        num_dopants: int = 5,
        plot_heatmap: bool = False,
    ) -> dict:
        """
        Args:
<<<<<<< HEAD
            original_species: See :class:`~.Doper`.

=======
            num_dopants (int): The number of suggestions to return for n- and p-type dopants.
            plot_heatmap (bool): If True, the results of the doping search are plotted as heatmaps

        Returns:
            (dict): Dopant suggestions, given as a dictionary with keys
            "n_type_cation", "p_type_cation", "n_type_anion", "p_type_anion".

        Examples:
            >>> test = Doper(('Ti4+','O2-'))
            >>> print(test.get_dopants(num_dopants=2))
                {'n-type cation substitutions': [('Ta5+', 8.790371775858281e-05),
                ('Nb5+', 7.830035204694342e-05)],
                'p-type cation substitutions': [('Na1+', 0.00010060400812977031),
                ('Zn2+', 8.56373996146833e-05)],
                'n-type anion substitutions': [('F1-', 0.01508116810515677),
                ('Cl1-', 0.004737202729901607)],
                'p-type anion substitutions': [('N3-', 0.0014663800608945628),
                ('C4-', 9.31310255126729e-08)]}
>>>>>>> 1636b30e
        """
        self.original_species = original_species
        self._get_dopants(filepath)
        

<<<<<<< HEAD
    def _get_cation_dopants(
        self, element_objects: List[smact.Element], cations: List[str]
    ):
        poss_n_type_cat = []
        poss_p_type_cat = []

        for element in element_objects:
            # [-2, -1, 0, +1, +2]
            oxi_state = element.oxidation_states
            el_symbol = element.symbol
            for state in oxi_state:
                for cation in cations:
                    ele = utilities.unparse_spec((el_symbol, state))
                    _, charge = utilities.parse_spec(cation)
                    if state > charge:
                        if ele not in poss_n_type_cat:
                            poss_n_type_cat.append(ele)
                    elif state < charge and state > 0:
                        if ele not in poss_p_type_cat:
                            poss_p_type_cat.append(ele)

        return poss_n_type_cat, poss_p_type_cat

    def _get_anion_dopants(
        self, element_objects: List[smact.Element], anions: List[str]
    ):
        poss_n_type_an = []
        poss_p_type_an = []

        for element in element_objects:
            oxi_state = element.oxidation_states
            el_symbol = element.symbol
            for state in oxi_state:
                for anion in anions:
                    ele = utilities.unparse_spec((el_symbol, state))
                    _, charge = utilities.parse_spec(anion)
                    if state > charge and state < 0:
                        if ele not in poss_n_type_an:
                            poss_n_type_an.append(ele)
                    elif state < charge:
                        if ele not in poss_p_type_an:
                            poss_p_type_an.append(ele)
        return poss_n_type_an, poss_p_type_an
    
    def _get_dopants(self, filepath: str):
        cations = []
        anions = []
        try:
            for ion in self.original_species:
                _, charge = utilities.parse_spec(ion)
                if charge > 0:
                    cations.append(ion)
                elif charge < 0:
                    anions.append(ion)
        except Exception as e:
            print(e, "charge is not defined")

        CM = mutation.CationMutator.from_json(filepath)

        # call all elements
        element_objects = list(smact.element_dictionary().values())

        poss_n_type_cat, poss_p_type_cat = self._get_cation_dopants(
            element_objects, cations
        )
        poss_n_type_an, poss_p_type_an = self._get_anion_dopants(
            element_objects, anions
        )

        n_type_cat, p_type_cat, n_type_an, p_type_an = [], [], [], []
        for cation in cations:
            for n_specie, p_specie in zip(poss_n_type_cat, poss_p_type_cat):
                if cation == n_specie or cation == p_specie:
                    continue
                n_type_cat.append((n_specie, cation, CM.sub_prob(cation, n_specie)))
                p_type_cat.append((p_specie, cation, CM.sub_prob(cation, p_specie)))

        for anion in anions:
            for n_specie, p_specie in zip(poss_n_type_an, poss_p_type_an):
                if anion == n_specie or cation == p_specie:
                    continue
                n_type_an.append((n_specie, anion, CM.sub_prob(anion, n_specie)))
                p_type_an.append((p_specie, anion, CM.sub_prob(anion, p_specie)))

        # [('B3+', 0.003), ('C4+', 0.001), (), (), ...] : list(tuple(str, float))
        # sort by probability
        n_type_cat.sort(key=lambda x: x[-1], reverse=True)
        p_type_cat.sort(key=lambda x: x[-1], reverse=True)
        n_type_an.sort(key=lambda x: x[-1], reverse=True)
        p_type_an.sort(key=lambda x: x[-1], reverse=True)

        self.n_type_cat = n_type_cat
        self.p_type_cat = p_type_cat
        self.n_type_an = n_type_an
        self.p_type_an = p_type_an

    def get_dopants(
        self,
        num_dopants: int = 5,
    ) -> dict:
        """
        Args:
            num_dopants (int): The number of suggestions to return for n- and p-type dopants.
        Returns:
            (dict): Dopant suggestions, given as a dictionary with keys
            "n_type_cation", "p_type_cation", "n_type_anion", "p_type_anion".

        Examples:
            >>> test = Doper(('Ti4+','O2-'))
            >>> print(test.get_dopants(num_dopants=2))
                {'n-type cation substitutions': [('Ta5+', 8.790371775858281e-05),
                ('Nb5+', 7.830035204694342e-05)],
                'p-type cation substitutions': [('Na1+', 0.00010060400812977031),
                ('Zn2+', 8.56373996146833e-05)],
                'n-type anion substitutions': [('F1-', 0.01508116810515677),
                ('Cl1-', 0.004737202729901607)],
                'p-type anion substitutions': [('N3-', 0.0014663800608945628),
                ('C4-', 9.31310255126729e-08)]}
        """

        results = {
            "n-type cation substitutions": self.n_type_cat[:num_dopants],
            "p-type cation substitutions": self.p_type_cat[:num_dopants],
            "n-type anion substitutions": self.n_type_an[:num_dopants],
            "p-type anion substitutions": self.p_type_an[:num_dopants],
        }
        # return the top (num_dopants) results for each case
        return results

    def plot_dopants(self, 
                     num_dopants: int = 5,
        ) -> None:
        """
        Uses pymatgen plotting utilities to plot the results of doping search
        Args:
            num_dopants (int): The number of suggestions to return for n- and p-type dopants.
        Returns:
            None
        """
        results = {
            "n-type cation substitutions": self.n_type_cat[:num_dopants],
            "p-type cation substitutions": self.p_type_cat[:num_dopants],
            "n-type anion substitutions": self.n_type_an[:num_dopants],
            "p-type anion substitutions": self.p_type_an[:num_dopants],
        }
        for key, val in results.items():
            dict_results = {utilities.parse_spec(x)[0]: y for x, y in val}
            plotting.periodic_table_heatmap(
                elemental_data=dict_results,
                cmap="rainbow",
                blank_color="gainsboro",
                edge_color="white",
                show_plot=True,
            )
=======
        cations = []
        anions = []
        try:
            for ion in self.original_species:
                _, charge = utilities.parse_spec(ion)
                if charge > 0:
                    cations.append(ion)
                elif charge < 0:
                    anions.append(ion)
        except Exception as e:
            print(e, "charge is not defined")

        CM = mutation.CationMutator.from_json()

        # call all elements
        element_objects = list(smact.element_dictionary().values())

        poss_n_type_cat, poss_p_type_cat = self._get_cation_dopants(
            element_objects, cations
        )
        poss_n_type_an, poss_p_type_an = self._get_anion_dopants(
            element_objects, anions
        )

        n_type_cat, p_type_cat, n_type_an, p_type_an = [], [], [], []
        for cation in cations:
            for n_specie, p_specie in zip(poss_n_type_cat, poss_p_type_cat):
                n_type_cat.append((n_specie, CM.sub_prob(cation, n_specie)))
                p_type_cat.append((p_specie, CM.sub_prob(cation, p_specie)))

        for anion in anions:
            for n_specie, p_specie in zip(poss_n_type_an, poss_p_type_an):
                n_type_an.append((n_specie, CM.sub_prob(anion, n_specie)))
                p_type_an.append((p_specie, CM.sub_prob(anion, p_specie)))

        # [('B3+', 0.003), ('C4+', 0.001), (), (), ...] : list(tuple(str, float))
        # sort by probability
        n_type_cat.sort(key=lambda x: x[1], reverse=True)
        p_type_cat.sort(key=lambda x: x[1], reverse=True)
        n_type_an.sort(key=lambda x: x[1], reverse=True)
        p_type_an.sort(key=lambda x: x[1], reverse=True)

        results = {
            "n-type cation substitutions": n_type_cat[:num_dopants],
            "p-type cation substitutions": p_type_cat[:num_dopants],
            "n-type anion substitutions": n_type_an[:num_dopants],
            "p-type anion substitutions": p_type_an[:num_dopants],
        }

        # plot heatmap

        if plot_heatmap:
            self._plot_dopants(results)

        # return the top (num_dopants) results for each case
        return results
>>>>>>> 1636b30e
<|MERGE_RESOLUTION|>--- conflicted
+++ resolved
@@ -1,15 +1,3 @@
-### This Jupyter notebook creates ntype ptype possiblie dopants for input species
-### using SMACT structure prediction
-### Working with Kieth from SCIML and Anthony
-
-###Doper ver 2
-
-# Now 'Doper' can generate possible n-type p-type dopants for multicomponent materials (i.e. Ternary, Quaternary etc).
-# Can plot the result of doping search within a single step
-# """ex) test= Doper(('Cu1+','Zn2+','Ge4+','S2-'))
-#         test.get_dopants(num_dopants = 10, plot_heatmap = True)"""
-
-
 from typing import List, Tuple
 
 from pymatgen.util import plotting
@@ -22,7 +10,6 @@
     """
     A class to search for n & p type dopants
     Methods: get_dopants, plot_dopants
-<<<<<<< HEAD
 
     Attributes:
         original_species: A tuple which describes the constituent species of a material. For example:
@@ -33,21 +20,9 @@
 
     """
 
-    def __init__(self, original_species: Tuple[str, ...], filepath: str = None):
-        """
-        Intialise the `Doper` class with a tuple of species
-=======
-
-    Attributes:
-        original_species: A tuple which describes the constituent species of a material. For example:
-
-            >>> test= Doper(('Cu1+','Zn2+','Ge4+','S2-'))
-            >>> test.original_species
-                ('Cu1+','Zn2+','Ge4+','S2-')
-
-    """
-
-    def __init__(self, original_species: Tuple[str, ...]):
+    def __init__(
+        self, original_species: Tuple[str, ...], filepath: str = None
+    ):
         """
         Intialise the `Doper` class with a tuple of species
 
@@ -56,103 +31,8 @@
 
         """
         self.original_species = original_species
+        self._get_dopants(filepath)
 
-    def _get_cation_dopants(
-        self, element_objects: List[smact.Element], cations: List[str]
-    ):
-        poss_n_type_cat = []
-        poss_p_type_cat = []
-
-        for element in element_objects:
-            # [-2, -1, 0, +1, +2]
-            oxi_state = element.oxidation_states
-            el_symbol = element.symbol
-            for state in oxi_state:
-                for cation in cations:
-                    _, charge = utilities.parse_spec(cation)
-                    if state > charge:
-                        poss_n_type_cat.append(
-                            utilities.unparse_spec((el_symbol, state))
-                        )
-                    elif state < charge and state > 0:
-                        poss_p_type_cat.append(
-                            utilities.unparse_spec((el_symbol, state))
-                        )
-
-        return poss_n_type_cat, poss_p_type_cat
-
-    def _get_anion_dopants(
-        self, element_objects: List[smact.Element], anions: List[str]
-    ):
-        poss_n_type_an = []
-        poss_p_type_an = []
-
-        for element in element_objects:
-            oxi_state = element.oxidation_states
-            el_symbol = element.symbol
-            for state in oxi_state:
-                for anion in anions:
-                    _, charge = utilities.parse_spec(anion)
-                    if state > charge and state < 0:
-                        poss_n_type_an.append(
-                            utilities.unparse_spec((el_symbol, state))
-                        )
-                    elif state < charge:
-                        poss_p_type_an.append(
-                            utilities.unparse_spec((el_symbol, state))
-                        )
-        return poss_n_type_an, poss_p_type_an
-
-    def _plot_dopants(self, results: dict):
-        """
-        Uses pymatgen plotting utilities to plot the results of doping search
-        """
-        for key, val in results.items():
-            dict_results = {utilities.parse_spec(x)[0]: y for x, y in val}
-            plotting.periodic_table_heatmap(
-                elemental_data=dict_results,
-                cmap="rainbow",
-                blank_color="gainsboro",
-                edge_color="white",
-            )
->>>>>>> 1636b30e
-
-    def get_dopants(
-        self,
-        num_dopants: int = 5,
-        plot_heatmap: bool = False,
-    ) -> dict:
-        """
-        Args:
-<<<<<<< HEAD
-            original_species: See :class:`~.Doper`.
-
-=======
-            num_dopants (int): The number of suggestions to return for n- and p-type dopants.
-            plot_heatmap (bool): If True, the results of the doping search are plotted as heatmaps
-
-        Returns:
-            (dict): Dopant suggestions, given as a dictionary with keys
-            "n_type_cation", "p_type_cation", "n_type_anion", "p_type_anion".
-
-        Examples:
-            >>> test = Doper(('Ti4+','O2-'))
-            >>> print(test.get_dopants(num_dopants=2))
-                {'n-type cation substitutions': [('Ta5+', 8.790371775858281e-05),
-                ('Nb5+', 7.830035204694342e-05)],
-                'p-type cation substitutions': [('Na1+', 0.00010060400812977031),
-                ('Zn2+', 8.56373996146833e-05)],
-                'n-type anion substitutions': [('F1-', 0.01508116810515677),
-                ('Cl1-', 0.004737202729901607)],
-                'p-type anion substitutions': [('N3-', 0.0014663800608945628),
-                ('C4-', 9.31310255126729e-08)]}
->>>>>>> 1636b30e
-        """
-        self.original_species = original_species
-        self._get_dopants(filepath)
-        
-
-<<<<<<< HEAD
     def _get_cation_dopants(
         self, element_objects: List[smact.Element], cations: List[str]
     ):
@@ -196,7 +76,7 @@
                         if ele not in poss_p_type_an:
                             poss_p_type_an.append(ele)
         return poss_n_type_an, poss_p_type_an
-    
+
     def _get_dopants(self, filepath: str):
         cations = []
         anions = []
@@ -227,15 +107,23 @@
             for n_specie, p_specie in zip(poss_n_type_cat, poss_p_type_cat):
                 if cation == n_specie or cation == p_specie:
                     continue
-                n_type_cat.append((n_specie, cation, CM.sub_prob(cation, n_specie)))
-                p_type_cat.append((p_specie, cation, CM.sub_prob(cation, p_specie)))
+                n_type_cat.append(
+                    (n_specie, cation, CM.sub_prob(cation, n_specie))
+                )
+                p_type_cat.append(
+                    (p_specie, cation, CM.sub_prob(cation, p_specie))
+                )
 
         for anion in anions:
             for n_specie, p_specie in zip(poss_n_type_an, poss_p_type_an):
                 if anion == n_specie or cation == p_specie:
                     continue
-                n_type_an.append((n_specie, anion, CM.sub_prob(anion, n_specie)))
-                p_type_an.append((p_specie, anion, CM.sub_prob(anion, p_specie)))
+                n_type_an.append(
+                    (n_specie, anion, CM.sub_prob(anion, n_specie))
+                )
+                p_type_an.append(
+                    (p_specie, anion, CM.sub_prob(anion, p_specie))
+                )
 
         # [('B3+', 0.003), ('C4+', 0.001), (), (), ...] : list(tuple(str, float))
         # sort by probability
@@ -282,9 +170,10 @@
         # return the top (num_dopants) results for each case
         return results
 
-    def plot_dopants(self, 
-                     num_dopants: int = 5,
-        ) -> None:
+    def plot_dopants(
+        self,
+        num_dopants: int = 5,
+    ) -> None:
         """
         Uses pymatgen plotting utilities to plot the results of doping search
         Args:
@@ -306,62 +195,4 @@
                 blank_color="gainsboro",
                 edge_color="white",
                 show_plot=True,
-            )
-=======
-        cations = []
-        anions = []
-        try:
-            for ion in self.original_species:
-                _, charge = utilities.parse_spec(ion)
-                if charge > 0:
-                    cations.append(ion)
-                elif charge < 0:
-                    anions.append(ion)
-        except Exception as e:
-            print(e, "charge is not defined")
-
-        CM = mutation.CationMutator.from_json()
-
-        # call all elements
-        element_objects = list(smact.element_dictionary().values())
-
-        poss_n_type_cat, poss_p_type_cat = self._get_cation_dopants(
-            element_objects, cations
-        )
-        poss_n_type_an, poss_p_type_an = self._get_anion_dopants(
-            element_objects, anions
-        )
-
-        n_type_cat, p_type_cat, n_type_an, p_type_an = [], [], [], []
-        for cation in cations:
-            for n_specie, p_specie in zip(poss_n_type_cat, poss_p_type_cat):
-                n_type_cat.append((n_specie, CM.sub_prob(cation, n_specie)))
-                p_type_cat.append((p_specie, CM.sub_prob(cation, p_specie)))
-
-        for anion in anions:
-            for n_specie, p_specie in zip(poss_n_type_an, poss_p_type_an):
-                n_type_an.append((n_specie, CM.sub_prob(anion, n_specie)))
-                p_type_an.append((p_specie, CM.sub_prob(anion, p_specie)))
-
-        # [('B3+', 0.003), ('C4+', 0.001), (), (), ...] : list(tuple(str, float))
-        # sort by probability
-        n_type_cat.sort(key=lambda x: x[1], reverse=True)
-        p_type_cat.sort(key=lambda x: x[1], reverse=True)
-        n_type_an.sort(key=lambda x: x[1], reverse=True)
-        p_type_an.sort(key=lambda x: x[1], reverse=True)
-
-        results = {
-            "n-type cation substitutions": n_type_cat[:num_dopants],
-            "p-type cation substitutions": p_type_cat[:num_dopants],
-            "n-type anion substitutions": n_type_an[:num_dopants],
-            "p-type anion substitutions": p_type_an[:num_dopants],
-        }
-
-        # plot heatmap
-
-        if plot_heatmap:
-            self._plot_dopants(results)
-
-        # return the top (num_dopants) results for each case
-        return results
->>>>>>> 1636b30e
+            )