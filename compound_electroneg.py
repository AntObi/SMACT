--- conflicted
+++ resolved
@@ -33,14 +33,9 @@
     """Convert stoichslist from string to float"""
     stoichslist=map(float, stoichslist)
 
-<<<<<<< HEAD
-"""Convert stoichslist from string to float"""
-stoichslist=map(float, stoichslist)
-=======
     """Check input for debugging"""
     #print "List of elements=", elementlist
     #print "Relative ratios=", stoichslist
->>>>>>> 30c5535e
 
     """Get mulliken values for each element"""
     for i in range(0,len(elementlist)):
